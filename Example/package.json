--- conflicted
+++ resolved
@@ -41,13 +41,8 @@
     "react-test-renderer": "16.8.5",
     "@types/enzyme": "^3.1.15",
     "@types/jest": "^24.0.11",
-<<<<<<< HEAD
-    "@types/react": "16.8.8",
+    "@types/react": "16.8.10",
     "@types/react-native": "0.57.42",
-=======
-    "@types/react": "16.8.10",
-    "@types/react-native": "0.57.41",
->>>>>>> 87e56bcf
     "apsl-react-native-button": "^3.1.1",
     "babel-plugin-module-resolver": "^3.1.1",
     "babel-plugin-transform-decorators-legacy": "^1.3.5",
